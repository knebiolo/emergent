--- conflicted
+++ resolved
@@ -2078,19 +2078,13 @@
         should_abandon = t % cicada_timestep == 0
         still_abandon = np.where(time_since_abandon < 15,1,0)
         
-<<<<<<< HEAD
-        abandon = np.zeros_like(self.sex, dtype=np.int)  # Initialize with zeros
-=======
         # Use the binomial distribution to randomly select a subset of those eligible to abandon
         # Note: The binomial approach is applied only to those cicadas marked by 'should_abandon'
         abandon = np.zeros_like(self.sex, dtype=np.int32)  # Initialize with zeros
-        abandon[should_abandon] = np.random.binomial(1, 0.25, size=should_abandon.sum())
-        abandon = abandon + still_abandon
->>>>>>> a8693a6c
-        
+
         if np.any(should_abandon):
             # roll dice - will it abandon?
-            abandon[should_abandon] = np.random.binomial(1, 0.25, size=should_abandon.sum())
+            abandon[should_abandon] = np.random.binomial(1, 0.33, size=should_abandon.sum())
             
             # Update 'self.time_of_abandon' for those who abandoned their trajectory this timestep
             self.time_of_abandon[should_abandon] = t
